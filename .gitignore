# Byte-compiled / optimized / DLL files
__pycache__/
*.py[cod]

# C extensions
*.so

# Distribution / packaging
.Python
env/
develop-eggs/
dist/
downloads/
eggs/
lib/
lib64/
parts/
sdist/
var/
*.egg-info/
.installed.cfg
*.egg
doc/build

# PyInstaller
#  Usually these files are written by a python script from a template
#  before PyInstaller builds the exe, so as to inject date/other infos into it.
*.manifest
*.spec

# Installer logs
pip-log.txt
pip-delete-this-directory.txt

# Unit test / coverage reports
htmlcov/
.tox/
.coverage
.cache
nosetests.xml
coverage.xml

# Translations
*.mo
*.pot

# Django stuff:
*.log

# Sphinx documentation
docs/_build/

# PyBuilder
target/

# Vagrant
.vagrant
.cached_downloads

#PyCharm
.idea
.sublimelinterrc

workspace
.pytest_cache
<<<<<<< HEAD
test.bin
=======
test\.bin
>>>>>>> 63b1b57a
<|MERGE_RESOLUTION|>--- conflicted
+++ resolved
@@ -63,8 +63,4 @@
 
 workspace
 .pytest_cache
-<<<<<<< HEAD
-test.bin
-=======
-test\.bin
->>>>>>> 63b1b57a
+test.bin