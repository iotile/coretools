# Release Notes

All major changes in each released version of IOTileBuild are listed here.

## 2.5.1

<<<<<<< HEAD
- Add autobuild_bootstrap_file to combine firmware files into a single bootstrap product
=======
- Add support for including app modules in components and support packages. 
  App modules are like proxies but apply to an entire device rather than just
  a single tile.  (Issue #303)
>>>>>>> 3f6abbf4

## 2.5.0 

- Add support for releasing python packages to pypi as a release_step
- Refactor tilebus compiler support to clean up old cruft
- Add standalone iotile-tbcompile program to provide access to information
  inside the .bus files. (Issue #340)
- Add support for prerelease python packages.  (Issue #342)

## 2.4.5

- Fix support for config variable arrays and add support for encoded binary values

## 2.4.4

- Add support for reading config variable arrays and writing them properly into config_variables_c.c

## 2.4.3

- Fix powershell issue with Sphinx that causes the terminal colors to be
  inverted after iotile build

## 2.4.2

- Fix template compatability issue for Cheetah #242.

## 2.4.1

- Rename exceptions for compatibility

## 2.4.0

- Add support for showing build commands during builds by setting the build:show-commands
  config variable. 

## 2.3.0

- Add support for pull command and pull_release inside of DependencyResolverChain to
  manually pull and unpack a released component version by name and version

## 2.2.8

- Add explicit dependency on setuptools and wheel to make sure we have the bdist_wheel
  commmand.

## 2.2.7

- Update build system to allow modules to specify architecture overlays, not just other
  architectures. 

## 2.2.6

- Update autobuild_release to allow it to be called manually from an SConstruct file

## 2.2.5

- Fix bug building components that specified a version for their dependencies
- Add extensive test coverage of dependency resolution
- Update with dependency check function to test and make sure all installed dependencies
  are compatible with each other.

## 2.2.4

- Update RegistryResolver to properly check the version of the component it found in the registry
  to make sure that it matches.

## 2.2.3

- Fix DependencyResolverChain to properly report when its updating vs installing a new component

## 2.2.2

- Fix bug in DependencyResolverChain where checking if a component is up to date didn't work
  if there were multiple dependency resolvers in the chain.

## 2.2.1

- Update iotile release to make the path optional
- Update docstring for DependencyResolver

## 2.2.0

- Add entry point for inserting release providers that allow releasing IOTile components.
- Add iotile release command for releasing an IOTile using a sequence of release providers
- Update minimum required iotile-core version to 3.3.0 based on the need for release_steps
  parsing in the IOTile object.

## 2.1.0

- Add entry point for inserting DependencyResolvers into the lookup chain
  used to find dependencies for a tile.  The entry point is iotile.build.depresolver.
  See iotile.build.dev.resolvers.__init__.py for the entry point format
- Add DependencyResolverChain unit test
- Add missing dependency on toposort

## 2.0.5

- Improve error processing in dependencies with documentation (Issue #48)

## 2.0.4

- Fix error processing dependencies in documentation (Issue #48)<|MERGE_RESOLUTION|>--- conflicted
+++ resolved
@@ -2,15 +2,13 @@
 
 All major changes in each released version of IOTileBuild are listed here.
 
+## 2.5.2
+- Add autobuild_bootstrap_file to combine firmware files into a single bootstrap product (Issue #350)
+
 ## 2.5.1
-
-<<<<<<< HEAD
-- Add autobuild_bootstrap_file to combine firmware files into a single bootstrap product
-=======
 - Add support for including app modules in components and support packages. 
   App modules are like proxies but apply to an entire device rather than just
   a single tile.  (Issue #303)
->>>>>>> 3f6abbf4
 
 ## 2.5.0 
 
