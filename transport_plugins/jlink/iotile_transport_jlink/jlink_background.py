--- conflicted
+++ resolved
@@ -429,22 +429,13 @@
 
         if read_index > write_index:
             queue_wrapped = True
-<<<<<<< HEAD
-            number_frames = queue_size + write_index - read_index
-            number_pre_wrapped_frames = (queue_size - 1) - read_index
-=======
             number_frames = (write_index + 1) + (queue_size - read_index)
             number_pre_wrapped_frames = queue_size - read_index
->>>>>>> 38e72c30
             pre_wrapped_frame_bytes = control_info.FRAME_SIZE * number_pre_wrapped_frames
             post_wrapped_frame_bytes = (number_frames - number_pre_wrapped_frames) * control_info.FRAME_SIZE
         else:
             queue_wrapped = False
-<<<<<<< HEAD
-            number_frames = write_index - read_index
-=======
             number_frames = write_index - read_index + 1
->>>>>>> 38e72c30
 
         total_frame_bytes = control_info.FRAME_SIZE * number_frames
 
@@ -455,12 +446,7 @@
         else:
             frames = await self.read_memory(header_address, total_frame_bytes, chunk_size=1)
 
-<<<<<<< HEAD
-        self._total_frames_read += number_frames
-        for frame in range(number_frames):
-=======
         for frame in range(number_frames - 1):
->>>>>>> 38e72c30
             frame_index = frame * control_info.FRAME_SIZE
             is_trace = frames[frame_index] & 0x40
             is_stream = frames[frame_index] & 0x80
@@ -474,10 +460,6 @@
                 self._jlink_adapter.add_trace(frame_data)
             elif is_stream and self._jlink_adapter.opened_interfaces["streaming"]:
                 self._jlink_adapter.report_parser.add_data(frame_data)
-<<<<<<< HEAD
-                self._total_bytes_read += len(frame_data)
-=======
->>>>>>> 38e72c30
             else:
                 pass # Drop if interface is not opened
 
@@ -489,12 +471,6 @@
         """
 
         read_address, write_address, queue_size_address = control_info.queue_info()
-<<<<<<< HEAD
-        # read_index, = await self.read_memory(read_address, 1, chunk_size=1)
-        # write_index, = await self.read_memory(write_address, 1, chunk_size=1)
-        # queue_size = await self.read_memory(queue_size_address, 2, chunk_size=2)
-=======
->>>>>>> 38e72c30
 
         if read_address != (write_address - 1) and write_address != (queue_size_address - 1):
             raise HardwareError("Read/Write/Queue Size addresses are not algined.")
@@ -503,15 +479,6 @@
         read_index = queue_info[0]
         write_index = queue_info[1]
         queue_size = queue_info[2] + (queue_info[3] << 8)
-<<<<<<< HEAD
-
-        # print("read_index: ", read_index)
-        # print("write_index: ", write_index)
-        # print("queue_size: ", queue_size)
-
-        # queue_size = int.from_bytes(queue_size, 'little')
-=======
->>>>>>> 38e72c30
 
         if read_index == write_index:
             return True
@@ -524,10 +491,6 @@
             logger.exception("Unexpected queue poll exception!")
 
         if queue_size != 0:
-<<<<<<< HEAD
-            # read_index = (read_index + 1) % queue_size
-=======
->>>>>>> 38e72c30
             read_index = write_index
         await self.write_memory(read_address, [read_index], chunk_size=1)
 
@@ -549,17 +512,8 @@
         last_timer_update = time.time()
         while self._maintenance_counter > 0:
             try:
-<<<<<<< HEAD
-                # is_queue_empty = False
-
-                # while not is_queue_empty:
-                    # is_queue_empty = await self._poll_queue_status(control_info)
                 await self._poll_queue_status(control_info)
 
-=======
-                await self._poll_queue_status(control_info)
-
->>>>>>> 38e72c30
                 if (time.time() - last_timer_update) > step_timeout:
                     last_timer_update = time.time()
                     await self._update_watch_counter(control_info)
@@ -570,15 +524,7 @@
                 break
             except:
                 logger.exception("Exception in maintenance task")
-<<<<<<< HEAD
-
-            self._times_polled += 1
-            delay = time.time() - last_timer_update
-            if delay < step_timeout:
-                await asyncio.sleep(step_timeout - delay)
-=======
                 break
->>>>>>> 38e72c30
 
     async def change_state_flag(self, control_info, flag, flag_status):
         state_flags = control_info.state_info()
