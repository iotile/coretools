--- conflicted
+++ resolved
@@ -2,16 +2,9 @@
 
 All major changes in each released version of `iotile-core` are listed here.
 
-## 4.1.3
-
-- Integrating flash forensics tool to dump external memory data
-
-## 4.1.2
-
-<<<<<<< HEAD
+## HEAD
+
 - Add support for background event loops using `asyncio` and migrate CMDStream
-
-## HEAD
   DeviceAdapter interface.
 - Refactor transport plugin system to use `asyncio` and add shim around legacy
   to use background event loop.
@@ -19,9 +12,6 @@
 - Completely remove `VirtualIOTileInterface` and replace with `AbstractDeviceServer`.
   `virtual_device` script has been updated to use `AbstractDeviceServer` directly instead
   of requiring it to be wrapped inside a `VirtualIOTileInterface` shim.
-=======
-- Add debug_interface read_ram() function
->>>>>>> 63b1b57a
 
 ## 4.1.1
 
