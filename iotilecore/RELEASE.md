# Release Notes

All major changes in each released version of `iotile-core` are listed here.

## HEAD

- Add support for `emulated_tile` product to be included in an IOTile Component.
  This is necessary now that `iotile-emulate` no longer supported python 2 and
  requires asyncio inside its emulated tiles.
<<<<<<< HEAD
- Fix bug with sharing extensions between ComponentRegistry objects
=======
- Fix error with multiple proxies with the same class name(#644)
>>>>>>> 81a33efe

## 3.26.5

- Remove past.builtins dependency

## 3.26.4

- Fix regression sending an RPC over websockets v1 streams.

## 3.26.3

- Enable rpc_v2 for TileBusProxyPlugins

## 3.26.2

- Fix compatibility issue when searching for proxy plugins that should be
  filtered by component name.

## 3.26.1
- Update rpc_v2 mechanism to support "V" as a valid packing mechanism

## 3.26.0

- Support freezing the current list of extensions into a single file that is
  stored with the virtual environment, speeding up small program invocations
  by removing the necessity to enumerate all installed packages.

- Make log messages from virtual_device script less chatty by removing audit 
  log messages by default.

- Remove nuisance log warning when loading extensions by name (Issue #637) 

- Fix problem loading `module_settings.json` files for components that had been
  built before on python 3.  (Issue #636)

- Adds support for complex python support wheels in ComponentRegistry.  
  Submodules inside the support package are now imported correctly so that
  relative imports among the modules work.

## 3.25.0

- Add support for a `__NO_EXTENSION__` flag in classes so that
  ComponentRegistry.load_extensions will ignore them.

- Add support for temporarily registering components without committing them to
  the persistent key-value store.

- Fix `iotile-updateinfo` to work without a -v flag.

## 3.24.4

- Consolidate entry point related code into ComponentRegistry with a single
  implementation of extension finding and importing.  Remove now redundant
  reimplementations of the same code.

- Fix support for STILL_PENDING flag in WorkQueueThread

- Update AsynchronousRPCResponse exception to not need an `__init__` argument.

- Fix verbosity argument for using virtual_device logging flag.

## 3.24.3

- Fix UTCAssigner to properly handle anchor streams and add support for decoding
  both RTC (y2k based) and epoch based timestamps.

## 3.24.2

- Add a better exception when the return value received from an RPC does not
  match the format that we expect.  

- Add a workaround for a controller firmware bug so that CommandNotFound 
  exceptions are properly raised when an RPC does not exist on the controller
  tile.

## 3.24.1

- Add 'show_rpcs' command line option to the iotile-updateinfo script to allow
  display of the actual RPCs in trub scripts.

## 3.24.0

- Remove unused RecordedStream class.
- Change RPC recording feature to save as a csv file instead of a json file.
- Add modern support for recording RPCs including runtime and status codes.

## 3.23.1

- Add support for generating semantic version range strings in a pep440
  compliant manner.  This generates a version specifier that is wider than the
  `~=` operator in pep440 when applied to versions that have a patch component.

## 3.23.0

- Add support into VirtualInterface for sending a callback when trace and report
  data is actually sent out of the VirtualInterface.  This is particularly
  useful for iotile-emulate so that it can provide back-pressure on various
  subsystems.  Previously, once a VirtualDevice queued a trace or report for
  transmission, it had no details on when it actually got sent.

- Add additional call to periodic_callback in AdapterStream to support the
  EmulatedDeviceAdapter better.

- Add support for passing premade DeviceAdapter classes into HardwareManager
  (Issue #545).  This is very useful for setting up complex test scenarios.

- Add support for WorkQueueThread to support dispatching work to background work
  queues and inserting sequence points where all prior work needs to be
  finished.

- Update WorkQueueThread to have a deferred_task function that will make an
  arbitrary callback once all current work items have been cleared.

- Update WorkQueueThread to be able to schedule a function to run once the
  work queue becomes idle.  There is a blocking and nonblocking version:
  wait_until_idle() and defer_until_idle(callback).

- Add UTCAssigner class to iotile.hw.reports for converting device uptime into
  absolute UTC time.

- Add a dependency of iotile-core on sortedcontainers distribution.

## 3.22.13

- Add "watch_reports" command, which enables a user to live view reports from
  the connected device
- Support for loading universal wheels
- Add Device slug to scan results

## 3.22.12

- SetDeviceTagRecord allows setting of both os and app tag.

## 3.22.11

- Fix Ctrl-C behavior of watch_broadcasts to not hang on exit sometimes and 
  properly double buffer the display to remove the flickering.  Also update the
  UI at 50 ms rather than 500 ms to increase responsiveness.

## 3.22.10

- Add support for text mode websocket connections.  This is useful for
  connecting to mobile devices whose websockets servers don't implement binary
  mode.  It is autonegotiated between the client and server and prefers binary.

## 3.22.9

- Fix the registry function `list_config` so that the string 'config:' does not
  prefix each variable name in the list. 

## 3.22.8

- FlashBoardStep uses shared resources

## 3.22.7

- Fix python 3 compatibility issues in ComponentRegistry and ValidatingWSClient.
  Now ValidatingWSClient will default to using unicode strings to encode command
  parameters.

## 3.22.6

- Fix python 3 compatibility issues

## 3.22.5
- Add connecting_string as optional arg to debug functions.
- FlashBoardStep now uses has optional debug_string for connection

## 3.22.4

- Make asciimatics an optional feature since it includes a large dependency
  on Pillow which requires compilation on linux.  Now, if you want the fancy
  command line ui, you need to install it using: 
  `pip install iotilecore[ui]`

## 3.22.3

- Add function to ComponentRegistry to list all config variables

## 3.22.2

- Fix FlashBoardStep to have FILES variable so iotile-ship knows what files are
  needed to archive to .ship.

## 3.22.1

- Update device_updater app to reboot the device by default
- Update AdapterStream to better detect unicode strings incorrectly passed to
  send_highspeed on python 3. 

## 3.22.0

- Add disconnection callback in ValidatingWSClient
- Set how ValidatingWSClient pack its message with msgpack
- Fix race condition in DeviceAdapter, which made awsiot and websockets tests
  failed sometimes
- Make send_highspeed working with Python3
- Add audit events for script interfaces
- Fix error in VirtualDevice which made interfaces never close

## 3.21.1

- Move SetDeviceTagRecord into iotile-core.
- Update device_updater app to be more robust in reconnecting to a device when
  running scripts that involve the device resetting itself multiple times.
- Update AdapterStream to allow multiple reconnection attempts when an RPC is
  set during an interrupted connection.

## 3.21.0

- Add support for a new module_settings.json format that has fewer levels of
  nesting.  The old format was designed for accommodating more than one module
  per file but we no longer support that so we don't need all of the extraneous
  dictionaries.  The IOTile class now supports parsing both kinds of files and
  stores some more information that is in different places in the two formats.

## 3.20.3

- Add `device_updater` app that allows you to run an update script on any
  iotile device.  Usage is: iotile hw app --name device_updater
- Additional python 3 compatibility fixes.

## 3.20.2

- Fix bug with undefined variable in external_proxy.py

## 3.20.1

- Add `python_depends` option in `module_settings.py` to install python
dependencies. (Issue #387)

## 3.20.0

- Minor python 3 compatibility adjustments on iotile-core
- Add support for UpdateScript and UpdateRecord objects to allow for creating
  device updating scripts directly via CoreTools
- Add iotile-updateinfo script that will print out everything that a `.trub`
  update file does.
- Update TileBusProxyObject to add support for hardware_version RPC calls.
- Add support for having components create custom build steps as part of their
  build products.

## 3.19.3

- Pass addition device_id parameter to IOTileApp subclasses so that they know
  what device they are talking to.

## 3.19.2

- Fix IOTile object to properly indicate that it has a support wheel even if
  the only thing in that wheel is an IOTileApp.

## 3.19.1

- Added RecipeAction FlashBoardStep. Used by iotile-ship
- Add support for IOTileEvent and FlexibleDictionaryReport objects to support
  handling complex data received from or generated on behalf of an IOTile
  device.

## 3.19.0

- Add support for IOTileApp objects that match the app tag on an iotile device
  and provide a high level API container for accessing functionality that is
  not just implemented by a single tile.  (Issue #303)
- Add support for waiting for a certain amount of tracing data like 
  wait_reports.  (Issue #348)
- Cleanup the enable_streaming and enable_tracing code to allow it to be called
  multiple times per HardwareManager connection without breaking.

## 3.18.3

- Add support for generating PEP440 compliant version strings in 
  SemanticVersion. (Issue #342)

## 3.18.2

- Optimized process_hex to return a list of section base addresses and section
  data to allow programming sections at a time.

## 3.18.1

- Add support for enable logging in the iotile tool.  This should be useful for
  debugging. (Issue #333)

## 3.18.0

- (Experimental) Include support for DebugManager that can take advantage of
  DeviceAdapters that provide a debug interface in order to reflash and/or
  download ram from attached devices, without requiring a functioning bootloader
  or other device support.

## 3.17.1

- Add in memory KV store option to ComponentRegistry that makes unit testing
  easier by preventing cross-contamination of settings.

## 3.17.0

- Migrate typedargs to a separate package for easier development and add
  dependency on that package.
- Make external type loading a lazy process to save startup time.

## 3.16.7

- Refactor creation/processing of ASCII command files into single utility class
  CommandFile since it is now being used across various packages.

## 3.16.6

- The tiles of a Tile Based virtual device can now access the device itself

## 3.16.5

- The tiles of a Tile Based virtual device can now access the device channel

## 3.16.4

- Follow symlinks if needed during the rename operation in JSONKVStore save
  method

## 3.16.3

- Add support for =X.Y.Z version range specifier in addition to the already
  supported ^X.Y.Z specifier.

## 3.16.2

- Add support for additional virtual_interface audit message then there is an
  error responding to an RPC that could not be corrected with a retry.

## 3.16.1

- Allow StoppableWorkerThread to have no timeout.  This allows for using
  generator functions that themselves wait for some external event and hence the
  extra sleep calls are superfluous.

## 3.16.0

- Add support for encrypting reports when a signing key is available.

## 3.15.3

- Add support for sorting scan results and limiting the number of results
  returned

## 3.15.2

- Add support for setting values in SparseMemory object.

## 3.15.1

- Improve the performance of ComponentRegistry by not rescanning all plugins
  every time it is loaded.

## 3.15.0

- Add support for tile modular tile based virtual devices with a new
  tile_based virtual device that allows you to configure what tiles it
  contains
- Add a VirtualTile class hierarchy to mirror the VirtualIOTileDevice
  class hierarchy

## 3.14.5

- Fix argument format on exception call inside virtualdevice

## 3.14.4

- Now using optional kwarg 'arg_format' in TileBusProxyObject's rpc method to
  allow calling code to not have to manually pack arguments

## 3.14.3

- Fix virtual device adapter to properly allow connecting to devices by setting
  the probe_required flag.

## 3.14.2

- Allow specifying sent streamer and timestamp when creating signed list reports

## 3.14.1

- Allow specifying the streamer selector and report id when creating signed list
  reports.

## 3.14.0

- Fix exception hierarchy to remove EnvironmentError and TimeoutError that
  shadow builtin exceptions

## 3.13.4

- Add better exception message when there are invalid arguments or response
  to a virtual device.

## 3.13.3

- Make StoppableThread stop faster when you configure a large interval for
  the thread function to run at.

## 3.13.2

- Add support for float validator

## 3.13.1

- Improve schema validator support

## 3.13.0

- Add support for validating documents using schema validator
- Add support for standard websocket client using schema validator
  to dispatch messages to handlers
- Add better support for virtaul virtual devices to allow realtime streaming
  of data from the devices rather than just on connection

## 3.12.4

- Fix handling of virtual interface config data that checked for the wrong
  dictionary key

## 3.12.3

- Add the ability to have configuration functions loaded in ConfigManager
  the same way that we have config variables.  This is needed by
  iotile-ext-cloud to support storing persistent cloud tokens.
- Increase test coverage

## 3.12.2

- Add the ability to load virtual devices from python modules that have not
  been installed using pip.  Just pass the path to the python file rather than
  the name of the pkg_resources entrypoint.  For example to load ./device.py
  as a virtual device, using iotile hw --port=virtual:./device.py

## 3.12.1

- Fix ConfigManager on tile proxy objects.  There was an infinite loop in
  list_variables and the other methods were poorly documented.

## 3.12.0

- Add support for ConfigManager that supports typed configuration variables
  that can be registered by coretools plugins.
- Fix nuisance exceptions in iotile shell when parameters are not convertable
  to their correct types.

## 3.11.0

- Add support for SparseMemory object that can use used to represent slices
  of memory downloaded from a device.  This is the first debug feature present
  in iotilecore.

## 3.10.3

- Remove debug print statement that got kept in released version

## 3.10.2

- Add support for forcing the registry to be a specific type; either json or
  sqlite are currently supported.  You can place a registry_type.txt file
  containing the word json or sqlite in the folder next to the
  component_registry.* file and it will choose json or sqlite based on what you
  put in the file throwing an error if a random word is entered.

## 3.10.1

- Add support for tracing from virtual devices over virtual interfaces

## 3.10.0

- Add support for a tracing interface.  The tracing interface allows sending an
  unstructured stream of debug data from an IOTile device and dumping it to
  stdout or a file using the iotile tool.

## 3.9.5

- Make scan wait for min_scan interval before returning if a HardwareManager is
  immediately created.  This fixes the same issue for scanning that could cause
  connections to fail.

## 3.9.4

- Allow KVStore to be backed by a JSON file or SQLite and add test coverage to
  make sure that ComponentRegistry, which is based on KVStore works correctly
  with both backing store types.

## 3.9.3

- Fix KVStore to not make a directory in user's home folder when iotile-core is
  installed in a virtual environment.

## 3.9.2

- Fix iotile script to not hang on exit if an uncaught exception happens and we
  are connected to a hardware device.

## 3.9.1

- Update virtual_device to be able to find devices in python files that are not
  installed. You just pass the path to the file rather than a name of an
  installed virtual device.

## 3.9.0

- Fix hash calculation to include footer in SignedListReport
- Add new functionality for waiting in AdapterStream until scanned devices are
  seen when connect is called for the first time.

## 3.8.1

- Fix bug finding TileBusProxyObject when a tile does not have any application
  firmware installed and add test coverage for this.

## 3.8.0

- Add support for AuthProviders that can sign/verify/encrypt/decrypt data.  This
  functionality is needed for verifying the signatures on reports received from
  the devices and creating signed reports.

- Add default ChainedAuthProvider that provides report signing and verifying
  using either SHA256 hashes (for integrity only) or HMAC-SHA256 using a key
  stored in an environment variable.

- Add support for running virtual_devices direcly without a loopback adapter.
  You can use the virtual:<device_name>@path_to_config_json connection string to
  connect to the device by its uuid.

- Add test coverage for signing and verifying reports.


## 3.7.0

- Add SignedList report format for streaming signed lists of multiple readings in
  a single report

## 3.6.2

- Add audit message for error streaming report

## 3.6.1

- Provide generic implementation of report chunking and streaming.

## 3.6.0

- Create a virtual device interface for serving access to virtual iotile devices
  that let people connect to computers like you connect to any other IOTile
  device.
- Add virtual_device script to make it easy to setup a virtual iotile device.

## 3.5.3

- Update IOTile to find component dependencies listed in architecture overlays
  as well as those listed for a module and for an architecture.

## 3.5.2

- Add the concept of coexistence classes to SemanticVersion objects so that you
  can easily see which are compatible with each other in a semanic versioning
  sense

## 3.5.1

- Add the ability to specify a key function to SemanticVersionRange.filter

## 3.5.0

- Add SemanticVersionRange object that supports defining basic ranges of
  semantic versions and checking if SemanticVersion objects are contained within
  them.  Currently only supports ^X.Y.Z ranges and * wildcard ranges.
- Properly parse the semantic version range specified in an IOTile component.

## 3.4.0

- Add support for sorting SemanticVersion objects and explicitly allow only a
  finite number of types of prereleases (build, alpha, beta and rc).  There is a
  total ordering of SemanticVersion objects where releases are better than
  prereleases and prereleases are ordered by build < alpha < beta < rc.  Each
  prerelease needs to be numbered like alpha1, rc5 etc.

## 3.3.0

- Add support for storing release steps in module_settings.json and parsing
  release steps in IOTile objects.  This will allow iotile-build and others to
  provide the ability to release built IOTileComponents for public or private
  distribution automatically.

## 3.2.0

- Add support for storing config settings in per virtualenv registry

## 3.1.1

- Add support for error checking in AdapterStream to catch errors connecting to
  a device or opening interfaces and convert them into HardwareErrors

## 3.1.0

- Add support for report streaming from IOTile devices through iotile-core and
  associated projects.

## 3.0.0

- Initial public release<|MERGE_RESOLUTION|>--- conflicted
+++ resolved
@@ -7,11 +7,8 @@
 - Add support for `emulated_tile` product to be included in an IOTile Component.
   This is necessary now that `iotile-emulate` no longer supported python 2 and
   requires asyncio inside its emulated tiles.
-<<<<<<< HEAD
 - Fix bug with sharing extensions between ComponentRegistry objects
-=======
 - Fix error with multiple proxies with the same class name(#644)
->>>>>>> 81a33efe
 
 ## 3.26.5
 
