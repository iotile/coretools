--- conflicted
+++ resolved
@@ -7,14 +7,12 @@
 - Add support for `emulated_tile` product to be included in an IOTile Component.
   This is necessary now that `iotile-emulate` no longer supported python 2 and
   requires asyncio inside its emulated tiles.
-<<<<<<< HEAD
 - Change load_extensions so that when an exception on loading a module is
   raised it got caught and warning is logged in order to avoid breaking
   everything if there is an error importing an extension.
-=======
 - Fix bug with sharing extensions between ComponentRegistry objects
 - Fix error with multiple proxies with the same class name(#644)
->>>>>>> 430e3abb
+
 
 ## 3.26.5
 
