# Release Notes

All major changes in each released version of `iotile-core` are listed here.

## HEAD

<<<<<<< HEAD
## 5.0.11

- Add core authentication logic, authentication is conducted after the characteristics
  where probed as additional stage of connection
- Add auth provider to prompt user password
- Implement handshake routines

=======
>>>>>>> 04dedd55
## 5.0.10

- Refactor auth providers, now it only manage access to key.
  Functions that encrypt/authenticate moved out to modules with particularly use them.
- Add reboot key and ephemeral key generation and verification

## 5.0.9

- Fix regression in the realtime streaming device

## 5.0.8

- Add ability to start periodic coroutines with the SharedLoop

## 5.0.7

- Add proxy matching with tile version

## 5.0.6

- Modify `watch_broadcasts` to treat individual UUID's streams as different items
- Modify parameters for `dump_memory` to use default addresses/lengths
- Fix double passing of BroadcastReports
- Fix logging error on task cancellation

## 5.0.5

- Fix TileBasedDevice controller override
- Update .pylintrc

## 5.0.4

- Augments the TileBasedDevice to respond to certain controller RPCs. It has the basic
  utilities from the tile_manager.
- Updates the event loop to have a more robust check for uncancelled tasks on shutdown

## 5.0.3

- `run_executor` can now be used in finalizer code

## 5.0.2

- Workaround bug in handling of RPCNotFound exception raised when a controller
  RPC is not found.  It was misraised as an application RPCError instead of
  RPCNotFound.

- Add required msgpack dependency that was incorrectly in `iotile-ext-cloud`
  although `iotile-core` had the dependency.

## 5.0.1

- Fix bug in utc_assigner.py that resulted in oscillating timestamp calculations

## 5.0.0

- Add support for background event loops using `asyncio` and migrate CMDStream
  DeviceAdapter interface.
- Refactor transport plugin system to use `asyncio` and add shim around legacy
  to use background event loop.
- Move all websockets code to `iotile-transport-websocket`.
- Completely remove `VirtualIOTileInterface` and replace with `AbstractDeviceServer`.
  `virtual_device` script has been updated to use `AbstractDeviceServer` directly instead
  of requiring it to be wrapped inside a `VirtualIOTileInterface` shim.
- Refactor virtual device hierarchy to be more maintainable and remove a lot of the
  legacy cruft that had accumulated in the machinery over the years.
- Standardize all hardware related exceptions inside `iotile.core.hw.exceptions`

## 4.1.2

- Add debug_interface read_memory() and write_memory() functions
- Integrate flash dump tool to read/dump data from flash, mapped, ram, external memory

## 4.1.1

- Implement proper dependency major version limits.

## 4.1.0

- Update UTCAssigner with more test coverage and add fix_report() method that
  will fix all readings inside of a SignedListReport with memoization to
  speed up the fixing process.

- Update UTCAssigner logic to check both directions from a reading to find out
  which part produces a more exact UTC timestamp, choosing the best one
  automatically.

- Update `IOTileReading` to do a better job of assigning itself a debug UTC
  time when it is created with an RTC timestamp value that can be directly
  converted to UTC without assumptions.

## 4.0.4

- Create async version of the ValidatingWSClient
- Create an EventLoop utility for managing asynchronous loops

## 4.0.3

- Remove remaining instances of builtins / __future__

## 4.0.2

- Remove past/future/monotonic, pylint cleanup

## 4.0.1

- Actually drop python2 support

## 4.0.0

- Drop python2 support
- This version was not officially released

## 3.27.2

- Fix support for `support_package` products in `IOTile` object and
  `ComponentRegistry`.

## 3.27.1

- Fix watch_broadcasts regression for non-bled112 configs

## 3.27.0

- Add support for `emulated_tile` product to be included in an IOTile Component.
  This is necessary now that `iotile-emulate` no longer supported python 2 and
  requires asyncio inside its emulated tiles.
- Change load_extensions so that when an exception on loading a module is
  raised it got caught and warning is logged in order to avoid breaking
  everything if there is an error importing an extension.
- Fix bug with sharing extensions between ComponentRegistry objects
- Fix error with multiple proxies with the same class name(#644)
- Fixup watch_broadcast notification for v1 (#673)
- Fix RPC v2 not checking argument boundaries (#676)


## 3.26.5

- Remove past.builtins dependency

## 3.26.4

- Fix regression sending an RPC over websockets v1 streams.

## 3.26.3

- Enable rpc_v2 for TileBusProxyPlugins

## 3.26.2

- Fix compatibility issue when searching for proxy plugins that should be
  filtered by component name.

## 3.26.1
- Update rpc_v2 mechanism to support "V" as a valid packing mechanism

## 3.26.0

- Support freezing the current list of extensions into a single file that is
  stored with the virtual environment, speeding up small program invocations
  by removing the necessity to enumerate all installed packages.

- Make log messages from virtual_device script less chatty by removing audit
  log messages by default.

- Remove nuisance log warning when loading extensions by name (Issue #637)

- Fix problem loading `module_settings.json` files for components that had been
  built before on python 3.  (Issue #636)

- Adds support for complex python support wheels in ComponentRegistry.
  Submodules inside the support package are now imported correctly so that
  relative imports among the modules work.

## 3.25.0

- Add support for a `__NO_EXTENSION__` flag in classes so that
  ComponentRegistry.load_extensions will ignore them.

- Add support for temporarily registering components without committing them to
  the persistent key-value store.

- Fix `iotile-updateinfo` to work without a -v flag.

## 3.24.4

- Consolidate entry point related code into ComponentRegistry with a single
  implementation of extension finding and importing.  Remove now redundant
  reimplementations of the same code.

- Fix support for STILL_PENDING flag in WorkQueueThread

- Update AsynchronousRPCResponse exception to not need an `__init__` argument.

- Fix verbosity argument for using virtual_device logging flag.

## 3.24.3

- Fix UTCAssigner to properly handle anchor streams and add support for decoding
  both RTC (y2k based) and epoch based timestamps.

## 3.24.2

- Add a better exception when the return value received from an RPC does not
  match the format that we expect.

- Add a workaround for a controller firmware bug so that CommandNotFound
  exceptions are properly raised when an RPC does not exist on the controller
  tile.

## 3.24.1

- Add 'show_rpcs' command line option to the iotile-updateinfo script to allow
  display of the actual RPCs in trub scripts.

## 3.24.0

- Remove unused RecordedStream class.
- Change RPC recording feature to save as a csv file instead of a json file.
- Add modern support for recording RPCs including runtime and status codes.

## 3.23.1

- Add support for generating semantic version range strings in a pep440
  compliant manner.  This generates a version specifier that is wider than the
  `~=` operator in pep440 when applied to versions that have a patch component.

## 3.23.0

- Add support into VirtualInterface for sending a callback when trace and report
  data is actually sent out of the VirtualInterface.  This is particularly
  useful for iotile-emulate so that it can provide back-pressure on various
  subsystems.  Previously, once a VirtualDevice queued a trace or report for
  transmission, it had no details on when it actually got sent.

- Add additional call to periodic_callback in AdapterStream to support the
  EmulatedDeviceAdapter better.

- Add support for passing premade DeviceAdapter classes into HardwareManager
  (Issue #545).  This is very useful for setting up complex test scenarios.

- Add support for WorkQueueThread to support dispatching work to background work
  queues and inserting sequence points where all prior work needs to be
  finished.

- Update WorkQueueThread to have a deferred_task function that will make an
  arbitrary callback once all current work items have been cleared.

- Update WorkQueueThread to be able to schedule a function to run once the
  work queue becomes idle.  There is a blocking and nonblocking version:
  wait_until_idle() and defer_until_idle(callback).

- Add UTCAssigner class to iotile.hw.reports for converting device uptime into
  absolute UTC time.

- Add a dependency of iotile-core on sortedcontainers distribution.

## 3.22.13

- Add "watch_reports" command, which enables a user to live view reports from
  the connected device
- Support for loading universal wheels
- Add Device slug to scan results

## 3.22.12

- SetDeviceTagRecord allows setting of both os and app tag.

## 3.22.11

- Fix Ctrl-C behavior of watch_broadcasts to not hang on exit sometimes and
  properly double buffer the display to remove the flickering.  Also update the
  UI at 50 ms rather than 500 ms to increase responsiveness.

## 3.22.10

- Add support for text mode websocket connections.  This is useful for
  connecting to mobile devices whose websockets servers don't implement binary
  mode.  It is autonegotiated between the client and server and prefers binary.

## 3.22.9

- Fix the registry function `list_config` so that the string 'config:' does not
  prefix each variable name in the list.

## 3.22.8

- FlashBoardStep uses shared resources

## 3.22.7

- Fix python 3 compatibility issues in ComponentRegistry and ValidatingWSClient.
  Now ValidatingWSClient will default to using unicode strings to encode command
  parameters.

## 3.22.6

- Fix python 3 compatibility issues

## 3.22.5
- Add connecting_string as optional arg to debug functions.
- FlashBoardStep now uses has optional debug_string for connection

## 3.22.4

- Make asciimatics an optional feature since it includes a large dependency
  on Pillow which requires compilation on linux.  Now, if you want the fancy
  command line ui, you need to install it using:
  `pip install iotilecore[ui]`

## 3.22.3

- Add function to ComponentRegistry to list all config variables

## 3.22.2

- Fix FlashBoardStep to have FILES variable so iotile-ship knows what files are
  needed to archive to .ship.

## 3.22.1

- Update device_updater app to reboot the device by default
- Update AdapterStream to better detect unicode strings incorrectly passed to
  send_highspeed on python 3.

## 3.22.0

- Add disconnection callback in ValidatingWSClient
- Set how ValidatingWSClient pack its message with msgpack
- Fix race condition in DeviceAdapter, which made awsiot and websockets tests
  failed sometimes
- Make send_highspeed working with Python3
- Add audit events for script interfaces
- Fix error in VirtualDevice which made interfaces never close

## 3.21.1

- Move SetDeviceTagRecord into iotile-core.
- Update device_updater app to be more robust in reconnecting to a device when
  running scripts that involve the device resetting itself multiple times.
- Update AdapterStream to allow multiple reconnection attempts when an RPC is
  set during an interrupted connection.

## 3.21.0

- Add support for a new module_settings.json format that has fewer levels of
  nesting.  The old format was designed for accommodating more than one module
  per file but we no longer support that so we don't need all of the extraneous
  dictionaries.  The IOTile class now supports parsing both kinds of files and
  stores some more information that is in different places in the two formats.

## 3.20.3

- Add `device_updater` app that allows you to run an update script on any
  iotile device.  Usage is: iotile hw app --name device_updater
- Additional python 3 compatibility fixes.

## 3.20.2

- Fix bug with undefined variable in external_proxy.py

## 3.20.1

- Add `python_depends` option in `module_settings.py` to install python
dependencies. (Issue #387)

## 3.20.0

- Minor python 3 compatibility adjustments on iotile-core
- Add support for UpdateScript and UpdateRecord objects to allow for creating
  device updating scripts directly via CoreTools
- Add iotile-updateinfo script that will print out everything that a `.trub`
  update file does.
- Update TileBusProxyObject to add support for hardware_version RPC calls.
- Add support for having components create custom build steps as part of their
  build products.

## 3.19.3

- Pass addition device_id parameter to IOTileApp subclasses so that they know
  what device they are talking to.

## 3.19.2

- Fix IOTile object to properly indicate that it has a support wheel even if
  the only thing in that wheel is an IOTileApp.

## 3.19.1

- Added RecipeAction FlashBoardStep. Used by iotile-ship
- Add support for IOTileEvent and FlexibleDictionaryReport objects to support
  handling complex data received from or generated on behalf of an IOTile
  device.

## 3.19.0

- Add support for IOTileApp objects that match the app tag on an iotile device
  and provide a high level API container for accessing functionality that is
  not just implemented by a single tile.  (Issue #303)
- Add support for waiting for a certain amount of tracing data like
  wait_reports.  (Issue #348)
- Cleanup the enable_streaming and enable_tracing code to allow it to be called
  multiple times per HardwareManager connection without breaking.

## 3.18.3

- Add support for generating PEP440 compliant version strings in
  SemanticVersion. (Issue #342)

## 3.18.2

- Optimized process_hex to return a list of section base addresses and section
  data to allow programming sections at a time.

## 3.18.1

- Add support for enable logging in the iotile tool.  This should be useful for
  debugging. (Issue #333)

## 3.18.0

- (Experimental) Include support for DebugManager that can take advantage of
  DeviceAdapters that provide a debug interface in order to reflash and/or
  download ram from attached devices, without requiring a functioning bootloader
  or other device support.

## 3.17.1

- Add in memory KV store option to ComponentRegistry that makes unit testing
  easier by preventing cross-contamination of settings.

## 3.17.0

- Migrate typedargs to a separate package for easier development and add
  dependency on that package.
- Make external type loading a lazy process to save startup time.

## 3.16.7

- Refactor creation/processing of ASCII command files into single utility class
  CommandFile since it is now being used across various packages.

## 3.16.6

- The tiles of a Tile Based virtual device can now access the device itself

## 3.16.5

- The tiles of a Tile Based virtual device can now access the device channel

## 3.16.4

- Follow symlinks if needed during the rename operation in JSONKVStore save
  method

## 3.16.3

- Add support for =X.Y.Z version range specifier in addition to the already
  supported ^X.Y.Z specifier.

## 3.16.2

- Add support for additional virtual_interface audit message then there is an
  error responding to an RPC that could not be corrected with a retry.

## 3.16.1

- Allow StoppableWorkerThread to have no timeout.  This allows for using
  generator functions that themselves wait for some external event and hence the
  extra sleep calls are superfluous.

## 3.16.0

- Add support for encrypting reports when a signing key is available.

## 3.15.3

- Add support for sorting scan results and limiting the number of results
  returned

## 3.15.2

- Add support for setting values in SparseMemory object.

## 3.15.1

- Improve the performance of ComponentRegistry by not rescanning all plugins
  every time it is loaded.

## 3.15.0

- Add support for tile modular tile based virtual devices with a new
  tile_based virtual device that allows you to configure what tiles it
  contains
- Add a VirtualTile class hierarchy to mirror the VirtualIOTileDevice
  class hierarchy

## 3.14.5

- Fix argument format on exception call inside virtualdevice

## 3.14.4

- Now using optional kwarg 'arg_format' in TileBusProxyObject's rpc method to
  allow calling code to not have to manually pack arguments

## 3.14.3

- Fix virtual device adapter to properly allow connecting to devices by setting
  the probe_required flag.

## 3.14.2

- Allow specifying sent streamer and timestamp when creating signed list reports

## 3.14.1

- Allow specifying the streamer selector and report id when creating signed list
  reports.

## 3.14.0

- Fix exception hierarchy to remove EnvironmentError and TimeoutError that
  shadow builtin exceptions

## 3.13.4

- Add better exception message when there are invalid arguments or response
  to a virtual device.

## 3.13.3

- Make StoppableThread stop faster when you configure a large interval for
  the thread function to run at.

## 3.13.2

- Add support for float validator

## 3.13.1

- Improve schema validator support

## 3.13.0

- Add support for validating documents using schema validator
- Add support for standard websocket client using schema validator
  to dispatch messages to handlers
- Add better support for virtaul virtual devices to allow realtime streaming
  of data from the devices rather than just on connection

## 3.12.4

- Fix handling of virtual interface config data that checked for the wrong
  dictionary key

## 3.12.3

- Add the ability to have configuration functions loaded in ConfigManager
  the same way that we have config variables.  This is needed by
  iotile-ext-cloud to support storing persistent cloud tokens.
- Increase test coverage

## 3.12.2

- Add the ability to load virtual devices from python modules that have not
  been installed using pip.  Just pass the path to the python file rather than
  the name of the pkg_resources entrypoint.  For example to load ./device.py
  as a virtual device, using iotile hw --port=virtual:./device.py

## 3.12.1

- Fix ConfigManager on tile proxy objects.  There was an infinite loop in
  list_variables and the other methods were poorly documented.

## 3.12.0

- Add support for ConfigManager that supports typed configuration variables
  that can be registered by coretools plugins.
- Fix nuisance exceptions in iotile shell when parameters are not convertable
  to their correct types.

## 3.11.0

- Add support for SparseMemory object that can use used to represent slices
  of memory downloaded from a device.  This is the first debug feature present
  in iotilecore.

## 3.10.3

- Remove debug print statement that got kept in released version

## 3.10.2

- Add support for forcing the registry to be a specific type; either json or
  sqlite are currently supported.  You can place a registry_type.txt file
  containing the word json or sqlite in the folder next to the
  component_registry.* file and it will choose json or sqlite based on what you
  put in the file throwing an error if a random word is entered.

## 3.10.1

- Add support for tracing from virtual devices over virtual interfaces

## 3.10.0

- Add support for a tracing interface.  The tracing interface allows sending an
  unstructured stream of debug data from an IOTile device and dumping it to
  stdout or a file using the iotile tool.

## 3.9.5

- Make scan wait for min_scan interval before returning if a HardwareManager is
  immediately created.  This fixes the same issue for scanning that could cause
  connections to fail.

## 3.9.4

- Allow KVStore to be backed by a JSON file or SQLite and add test coverage to
  make sure that ComponentRegistry, which is based on KVStore works correctly
  with both backing store types.

## 3.9.3

- Fix KVStore to not make a directory in user's home folder when iotile-core is
  installed in a virtual environment.

## 3.9.2

- Fix iotile script to not hang on exit if an uncaught exception happens and we
  are connected to a hardware device.

## 3.9.1

- Update virtual_device to be able to find devices in python files that are not
  installed. You just pass the path to the file rather than a name of an
  installed virtual device.

## 3.9.0

- Fix hash calculation to include footer in SignedListReport
- Add new functionality for waiting in AdapterStream until scanned devices are
  seen when connect is called for the first time.

## 3.8.1

- Fix bug finding TileBusProxyObject when a tile does not have any application
  firmware installed and add test coverage for this.

## 3.8.0

- Add support for AuthProviders that can sign/verify/encrypt/decrypt data.  This
  functionality is needed for verifying the signatures on reports received from
  the devices and creating signed reports.

- Add default ChainedAuthProvider that provides report signing and verifying
  using either SHA256 hashes (for integrity only) or HMAC-SHA256 using a key
  stored in an environment variable.

- Add support for running virtual_devices direcly without a loopback adapter.
  You can use the virtual:<device_name>@path_to_config_json connection string to
  connect to the device by its uuid.

- Add test coverage for signing and verifying reports.


## 3.7.0

- Add SignedList report format for streaming signed lists of multiple readings in
  a single report

## 3.6.2

- Add audit message for error streaming report

## 3.6.1

- Provide generic implementation of report chunking and streaming.

## 3.6.0

- Create a virtual device interface for serving access to virtual iotile devices
  that let people connect to computers like you connect to any other IOTile
  device.
- Add virtual_device script to make it easy to setup a virtual iotile device.

## 3.5.3

- Update IOTile to find component dependencies listed in architecture overlays
  as well as those listed for a module and for an architecture.

## 3.5.2

- Add the concept of coexistence classes to SemanticVersion objects so that you
  can easily see which are compatible with each other in a semanic versioning
  sense

## 3.5.1

- Add the ability to specify a key function to SemanticVersionRange.filter

## 3.5.0

- Add SemanticVersionRange object that supports defining basic ranges of
  semantic versions and checking if SemanticVersion objects are contained within
  them.  Currently only supports ^X.Y.Z ranges and * wildcard ranges.
- Properly parse the semantic version range specified in an IOTile component.

## 3.4.0

- Add support for sorting SemanticVersion objects and explicitly allow only a
  finite number of types of prereleases (build, alpha, beta and rc).  There is a
  total ordering of SemanticVersion objects where releases are better than
  prereleases and prereleases are ordered by build < alpha < beta < rc.  Each
  prerelease needs to be numbered like alpha1, rc5 etc.

## 3.3.0

- Add support for storing release steps in module_settings.json and parsing
  release steps in IOTile objects.  This will allow iotile-build and others to
  provide the ability to release built IOTileComponents for public or private
  distribution automatically.

## 3.2.0

- Add support for storing config settings in per virtualenv registry

## 3.1.1

- Add support for error checking in AdapterStream to catch errors connecting to
  a device or opening interfaces and convert them into HardwareErrors

## 3.1.0

- Add support for report streaming from IOTile devices through iotile-core and
  associated projects.

## 3.0.0

- Initial public release<|MERGE_RESOLUTION|>--- conflicted
+++ resolved
@@ -4,18 +4,12 @@
 
 ## HEAD
 
-<<<<<<< HEAD
-## 5.0.11
+## 5.0.10
 
 - Add core authentication logic, authentication is conducted after the characteristics
   where probed as additional stage of connection
 - Add auth provider to prompt user password
 - Implement handshake routines
-
-=======
->>>>>>> 04dedd55
-## 5.0.10
-
 - Refactor auth providers, now it only manage access to key.
   Functions that encrypt/authenticate moved out to modules with particularly use them.
 - Add reboot key and ephemeral key generation and verification
